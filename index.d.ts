--- conflicted
+++ resolved
@@ -1,16 +1,63 @@
-<<<<<<< HEAD
-import { BBox } from 'geojson';
-import { Component, ReactNode, RefObject } from 'react';
-import { LayoutAnimationConfig } from 'react-native';
-import { MapViewProps, Region, LatLng, AnimatedRegion } from 'react-native-maps';
-import SuperCluster from 'supercluster';
+declare module 'rs-react-native-map-clustering' {
+	import * as React from 'react';
+	import { LayoutAnimationConfig } from 'react-native';
+	import MapView, { MapMarker, MapViewProps } from 'react-native-maps';
+	import SuperCluster from 'supercluster';
 
-export type MapRegion = Region | AnimatedRegion;
+	export interface Region {
+		latitude: number;
+		longitude: number;
+		latitudeDelta: number;
+		longitudeDelta: number;
+	}
 
-// GeoJSON types
-export interface GeoJsonPoint {
-	type: 'Point';
-	coordinates: [number, number]; // [longitude, latitude]
+	export interface MarkerData {
+		properties: {
+			cluster?: boolean;
+			cluster_id?: number;
+			point_count: number;
+			index: number;
+			[key: string]: any;
+		};
+		geometry: {
+			coordinates: [number, number]; // [longitude, latitude]
+			type: string;
+		};
+		type?: string;
+	}
+
+	export type Cluster = Record<string, any>;
+
+	export interface ClusteredMapViewProps extends MapViewProps {
+		radius?: number;
+		maxZoom?: number;
+		minZoom?: number;
+		minPoints?: number;
+		extent?: number;
+		nodeSize?: number;
+		children?: React.ReactNode;
+		onClusterPress?: (cluster: Cluster, markers: MapMarker[]) => void;
+		onRegionChangeComplete?: (region: Region, details: any) => void;
+		onMarkersChange?: (markers: MarkerData[]) => void;
+		preserveClusterPressBehavior?: boolean;
+		clusteringEnabled?: boolean;
+		clusterColor?: string;
+		clusterTextColor?: string;
+		clusterFontFamily?: string;
+		spiderLineColor?: string;
+		layoutAnimationConf?: LayoutAnimationConfig;
+		animationEnabled?: boolean;
+		renderCluster?: (props: any) => React.ReactNode;
+		tracksViewChanges?: boolean;
+		spiralEnabled?: boolean;
+		superClusterRef?: React.MutableRefObject<SuperCluster | null>;
+		edgePadding?: { top: number; left: number; right: number; bottom: number };
+		selectedClusterId?: string;
+		selectedClusterColor?: string;
+		mapRef?: (ref: MapView | null) => void;
+	}
+
+	export default class ClusteredMapView extends React.Component<ClusteredMapViewProps> {}
 }
 
 export interface Feature {
@@ -102,67 +149,4 @@
 }
 
 export class ClusteredMapView extends Component<ClusteredMapViewProps> {}
-export default ClusteredMapView;
-=======
-declare module 'rs-react-native-map-clustering' {
-	import * as React from 'react';
-	import { LayoutAnimationConfig } from 'react-native';
-	import MapView, { MapMarker, MapViewProps } from 'react-native-maps';
-	import SuperCluster from 'supercluster';
-
-	export interface Region {
-		latitude: number;
-		longitude: number;
-		latitudeDelta: number;
-		longitudeDelta: number;
-	}
-
-	export interface MarkerData {
-		properties: {
-			cluster?: boolean;
-			cluster_id?: number;
-			point_count: number;
-			index: number;
-			[key: string]: any;
-		};
-		geometry: {
-			coordinates: [number, number]; // [longitude, latitude]
-			type: string;
-		};
-		type?: string;
-	}
-
-	export type Cluster = Record<string, any>;
-
-	export interface ClusteredMapViewProps extends MapViewProps {
-		radius?: number;
-		maxZoom?: number;
-		minZoom?: number;
-		minPoints?: number;
-		extent?: number;
-		nodeSize?: number;
-		children?: React.ReactNode;
-		onClusterPress?: (cluster: Cluster, markers: MapMarker[]) => void;
-		onRegionChangeComplete?: (region: Region, details: any) => void;
-		onMarkersChange?: (markers: MarkerData[]) => void;
-		preserveClusterPressBehavior?: boolean;
-		clusteringEnabled?: boolean;
-		clusterColor?: string;
-		clusterTextColor?: string;
-		clusterFontFamily?: string;
-		spiderLineColor?: string;
-		layoutAnimationConf?: LayoutAnimationConfig;
-		animationEnabled?: boolean;
-		renderCluster?: (props: any) => React.ReactNode;
-		tracksViewChanges?: boolean;
-		spiralEnabled?: boolean;
-		superClusterRef?: React.MutableRefObject<SuperCluster | null>;
-		edgePadding?: { top: number; left: number; right: number; bottom: number };
-		selectedClusterId?: string;
-		selectedClusterColor?: string;
-		mapRef?: (ref: MapView | null) => void;
-	}
-
-	export default class ClusteredMapView extends React.Component<ClusteredMapViewProps> {}
-}
->>>>>>> 3d6a87ad
+export default ClusteredMapView;